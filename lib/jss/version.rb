--- conflicted
+++ resolved
@@ -27,10 +27,6 @@
 module JSS
 
   ### The version of the JSS ruby gem
-<<<<<<< HEAD
-  VERSION = '0.10.0a4'.freeze
-=======
   VERSION = '0.9.3'.freeze
->>>>>>> 60e6e3b3
 
 end # module