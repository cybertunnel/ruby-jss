# Copyright 2020 Pixar

#
#    Licensed under the Apache License, Version 2.0 (the "Apache License")
#    with the following modification; you may not use this file except in
#    compliance with the Apache License and the following modification to it:
#    Section 6. Trademarks. is deleted and replaced with:
#
#    6. Trademarks. This License does not grant permission to use the trade
#       names, trademarks, service marks, or product names of the Licensor
#       and its affiliates, except as required to comply with Section 4(c) of
#       the License and to reproduce the content of the NOTICE file.
#
#    You may obtain a copy of the Apache License at
#
#        http://www.apache.org/licenses/LICENSE-2.0
#
#    Unless required by applicable law or agreed to in writing, software
#    distributed under the Apache License with the above modification is
#    distributed on an "AS IS" BASIS, WITHOUT WARRANTIES OR CONDITIONS OF ANY
#    KIND, either express or implied. See the Apache License for the specific
#    language governing permissions and limitations under the Apache License.
#
#

module JSS

  # Module Constants
  ######################

  # Module Variables
  ######################

  # Module Methods
  ######################

  # Classes
  #####################################

  # A class implementing a JSS Policy.
  #
  # Like many API objects, the data comes from the API in sections, and
  # the items in the :general section are mapped to direct attributes
  # of this Class.
  #
  #
  # Policy instances are partially read-only:
  # - Due to limitations in the API implementation of policies, as well as the complexity
  #   of policy objects, only these attributes can be set and updated via the Policy class:
  # - - name
  # - - frequency
  # - - target_drive
  # - - offline
  # - - enabled
  # - - category
  # - - triggers
  # - - client maintenance tasks
  # - - scope, see {JSS::Scopable} and {JSS::Scopable::Scope}
  # - - files and processes
  # - - packages, see {#add_package} and {#remove_package}
  # - - scripts see {#add_script} and {#remove_script}
  # - - self service, see {JSS::SelfServable}
  # - - reboot options
  #
  # All other values and sections must be edited via the Web App.
  #
  # Policies may be deleted via this class
  #
  class Policy < JSS::APIObject

    # Mix-Ins
    #####################################

    include JSS::Creatable
    include JSS::Updatable
    include JSS::Scopable
    include JSS::Uploadable
    include JSS::SelfServable
    include JSS::Categorizable
    include JSS::Sitable

    # Class Constants
    #####################################

    # The base for REST resources of this class
    RSRC_BASE = 'policies'.freeze

    # the hash key used for the JSON list output of all objects in the JSS
    RSRC_LIST_KEY = :policies

    # The hash key used for the JSON object output.
    # It's also used in various error messages
    RSRC_OBJECT_KEY = :policy

    # subsets available for fetching
    # TODO: FilesProcesses and Maintenance don't seem to work
    SUBSETS = %i[
      general
      scope
      selfservice
      self_service
      packages
      scripts
      printers
      dockitems
      dock_items
      reboot
      userinteraction
      user_interaction
      disk_encryption
      diskencryption
      accountmaintenance
      account_maintenance
    ].freeze

    # policies can take uploaded icons
    UPLOAD_TYPES = { icon: :policies }.freeze

    # policies are available in macOS self Serviec
    SELF_SERVICE_TARGET = :macos

    # policies via self services are still polcies
    SELF_SERVICE_PAYLOAD = :policy

    SECTIONS = %i[
      general
      maintenance
      account_maintenance
      scripts
      self_service
      package_configuration
      scope
      user_interaction
      reboot
      files_processes
      dock_items
      disk_encryption
      printers
    ].freeze

    FREQUENCIES = {
      ongoing: 'Ongoing',
      once_per_computer: 'Once per computer',
      once_per_user: 'Once per user',
      once_per_user_per_computer: 'Once per user per computer',
      daily: 'Once every day',
      weekly: 'Once every week',
      monthly: 'Once every month'
    }.freeze

    RESTART_WHEN = {
      if_pkg_requires: 'Restart if a package or update requires it',
      now: 'Restart immediately',
      delayed: 'Restart',
      dont: 'Do not restart'
    }.freeze

    RESTART_DISKS = {
      current: 'Current Startup Disk',
      selected: 'Currently Selected Startup Disk (No Bless)',
      netboot: 'NetBoot',
      os_installer: 'inPlaceOSUpgradeDirectory'
    }.freeze # Note: any other value in :specify_startup is a path to some other drive to boot from, e.g. /Volumes/Foo

    ACCOUNT_ACTIONS = {
      create: 'Create',
      change_pw: 'Reset',
      delete: 'Delete',
      disable_fv2: 'DisableFileVault'
    }.freeze

    MGMT_ACCOUNT_ACTIONS = {
      no_change: 'doNotChange',
      change_pw: 'specified',
      generate_pw: 'random',
      enable_fv2: 'fileVaultEnable',
      disable_fv2: 'fileVaultDisable',
      reset_random: 'resetRandom',
      reset_pw: 'reset'
    }.freeze

    PACKAGE_ACTIONS = {
      install: 'Install',
      remove: 'Uninstall',
      cache: 'Cache',
      install_cache: 'Install Cached'
    }.freeze

    SCRIPT_PRIORITIES = {
      pre: 'Before',
      before: 'Before',
      post: 'After',
      after: 'After'
    }.freeze

    PRINTER_ACTIONS = {
      map: 'install',
      unmap: 'uninstall'
    }.freeze

    DOCK_ITEM_ACTIONS = {
      add_start: 'Add To Beginning',
      add_end: 'Add To End', remove: 'Remove'
    }.freeze

    NETWORK_REQUIREMENTS = {
      any: 'Any',
      ethernet: 'EtherNet'
    }.freeze

    TRIGGER_TYPES = {
      event: 'EVENT',
      user: 'USER_INITIATED'
    }.freeze

    TRIGGER_EVENTS = {
      startup: :trigger_startup,
      login: :trigger_login,
      logout: :trigger_logout,
      checkin: :trigger_checkin,
      network_state: :trigger_network_state_changed,
      enrollment: :trigger_enrollment_complete,
      custom: :trigger_other
    }.freeze

    NO_USER_LOGGED_IN = [
      'Do not restart',
      'Restart immediately',
      'Restart if a package or update requires it'
    ].freeze

    USER_LOGGED_IN = [
      'Do not restart',
      'Restart',
      'Restart if a package or update requires it',
      'Restart immediately'
    ].freeze

    SCOPE_TARGET_KEY = :computers

    # Log Flushing

    LOG_FLUSH_RSRC = 'logflush'.freeze

    LOG_FLUSH_INTERVAL_INTEGERS = {
      0 => 'Zero',
      1 => 'One',
      2 => 'Two',
      3 => 'Three',
      6 => 'Six'
    }.freeze

    LOG_FLUSH_INTERVAL_PERIODS = {
      day: 'Day',
      days: 'Day',
      week: 'Week',
      weeks: 'Week',
      month: 'Month',
      months: 'Month',
      year: 'Year',
      years: 'Year'
    }.freeze

    # the object type for this object in
    # the object history table.
    # See {APIObject#add_object_history_entry}
    OBJECT_HISTORY_OBJECT_TYPE = 3

    # Where is the Site data in the API JSON?
    SITE_SUBSET = :general

    # Where is the Category in the API JSON?
    CATEGORY_SUBSET = :general

    # How is the category stored in the API data?
    CATEGORY_DATA_TYPE = Hash

    # Attributes
    ######################

    ##### General
    # This data comes from the :general hash in the raw JSON data
    # and correspond to the general section of the Edit Policy window in
    # the JSS WebApp. They are general settings for this policy.
    # We'll map it to direct attributes.

    # @return [String] how often to run the policy on each computer
    attr_reader :frequency

    # @return [String] which drive should the policy target
    attr_reader :target_drive

    # @return [Boolean] should be policy be available offline
    attr_reader :offline

    # @return [Boolean] is the policy enabled?
    attr_reader :enabled
    alias enabled? enabled

    # @return [String] a string with the site name
    attr_reader :site

    # @return [Hash]
    #
    # Overrides for various defaults
    #
    # NOTE: There's an API bug in both XML and JSON with the
    #   :distribution_point and :target_drive values.
    #   First off, it's not clear what the :target_drive value here
    #   is overriding, since there's a :target_drive value in the
    #   main General hash.
    #   Second off - when you set a non-default dist.point in the
    #   packages section of the UI, that value shows up in both
    #   this :target_drive and the general one, but the :distribution_point
    #   value here stays empty.
    #
    # The hash looks like:
    # :distribution_point => "",
    # :force_afp_smb => false,
    # :netboot_server => "current",
    # :target_drive => "default",
    # :sus => "default"
    #
    attr_reader :override_default_settings

    # The API has a :network_requirements key in the general section, but
    # in the UI its in a subsection called Client Side Limitiations.
    # so we'll store it in a hash called client_side_limitations,
    # defined below.

    # the network_limitations hash of the general section seems to be redundant.
    # it contains minimum_network_connection ("Ethernet" or "No Minimum")
    #    which is also reflected in the general[:network_requirements] ("Ethernet" or "Any")
    # it contains network_segments, which are also listed
    #    in the limitations hash of the scope section
    # it contains any_ip_address, which is true or false based on there being
    #     any network_segment limitations.
    # Therefore, we'll ignore it, and use the other places for that data

    # The API has a general key ":date_time_limitations" which has this
    # this data:
    #   :activation - Time
    #   :expiration - Time
    #   :no_execute_on - An array of short day names as symbols, e.g. [:sun, :mon, :wed, :thu]
    #   :no_execute_start - Time
    #   :no_execute_end - Time
    # but in the UI, those are set in the Server Side Limitiations and Client Side Limitiations.
    # areas, so we'll store them in matching hashes below.
    #     attr_reader :date_time_limitations

    # @return [Hash]
    #
    # The server-side limitations of this policy.
    #
    # The keys are :activation and :expiration, both are Times.
    #
    # the data comes from the API in the date_time_limitations hash of the general
    # section, but the UI shows them in the Server Side Limitations area.
    # This attribute is just for convience and consistency, and just
    # refers to the data in their API locations
    attr_reader :server_side_limitations

    # @return [Hash]
    #
    # The client-side limitations of this policy.
    #
    # The keys are:
    # - :no_execute_on - An array of short day names as strings, e.g. ["Sun", "Mon", "Tue"]
    # - :no_execute_start - Time
    # - :no_execute_end - Time
    # - :network_connection - String
    # The data for the first three comes from the API in the date_time_limitations
    # hash of the general section.
    # The fourth comes from the network_requirements of the general section of the API,
    # but the UI shows them in the Client Side Limitations area.
    #
    # This attribute is just for convience and consistency, and just
    # refers to the data in their API locations
    attr_reader :client_side_limitations

    # @return [String]
    #
    # Either EVENT or USER_INITIATED
    #
    # If it's EVENT, then one or more of the members @trigger_events must true.
    attr_reader :trigger

    # @return [Hash]
    #
    # The triggers that cause this policy to execute on a client when the @trigger is "EVENT"
    #
    # This is a hash with the following keys. Each comes from the API
    # as a key in the :general hash, but they make more sense separated out
    # like this.
    # - :trigger_startup  => Bool
    # - :trigger_login  => Bool
    # - :trigger_logout  => Bool
    # - :trigger_checkin  => Bool
    # - :trigger_network_state_changed  => Bool
    # - :trigger_enrollment_complete  => Bool
    # - :trigger_other => the String that causes a custom trigger
    #
    # To edit a value, call
    #   set_trigger_event(type, new_val)
    # where type is one of the keys in TRIGGER_EVENTS and new val is the new value (usually boolean)
    #
    attr_reader :trigger_events

    ###### client machine maintenence
    # These are the computer maint. tasks
    # that might be performed by this policy
    # All are boolean

    # Should this policy verify the startup disk?
    # @return [Boolean] client maintenance task
    attr_reader :verify_startup_disk

    # Should this policy run a permission repair?
    # @return [Boolean] client maintenance task
    attr_reader :permissions_repair

    # Should this policy run a recon?
    # @return [Boolean] client maintenance task
    attr_reader :recon
    alias update_inventory recon

    # Should this policy fix the ByHost prefs?
    # @return [Boolean] client maintenance task
    attr_reader :fix_byhost

    # Should this policy reset the local hostname?
    # @return [Boolean] client maintenance task
    attr_reader :reset_name

    # Should this policy flush the system cache?
    # @return [Boolean] client maintenance task
    attr_reader :flush_system_cache

    # Should this policy install any cached JSS packages?
    # @return [Boolean] client maintenance task
    attr_reader :install_cached_pkgs

    # Should this policy flush the user cache?
    # @return [Boolean] client maintenance task
    attr_reader :flush_user_cache

    # @return [Array<Hash>]
    #
    # The directory bindings applied
    #
    # each hash is like: !{:name => "LDAP", :id => 4}
    # TODO: handle as for packages & scripts
    attr_reader :directory_bindings

    # @return [Hash] the open firmware mode and password
    attr_reader :open_firmware_efi_password

    # @return [Hash]
    #
    # The management accout changes applied by the policy
    #
    # The keys are:
    # - :action see MGMT_ACCOUNT_ACTIONS
    # - :managed_password
    # - :managed_password_md5
    # - :managed_password_sha256
    # - :managed_password_length  # for random generating pws
    #
    # TODO: make individial getters/setters as for @files_processes
    attr_reader :management_account

    # @return [Array<Hash>]
    #
    # Local accts acted-upon by this policy
    #
    # Keys are:
    # - :action => "Create",
    # - :hint => "foo  bar",
    # - :picture => "/path/to/pic.tif",
    # - :admin => true,
    # - :home => "/Users/chrisltest",
    # - :realname => "ChrisTest Lasell",
    # - :filevault_enabled => true,
    # - :username => "chrisltest",
    # - :password_md5 => "3858f62230ac3c915f300c664312c63f",
    # - :password => "foobar",
    # - :password_sha256=> "c3ab8ff13720e8ad9047dd39466b3c8974e592c2fa383d4a3960714caef0c4f2"
    #
    # TODO: make individial getters/setters as for @files_processes
    attr_reader :accounts

    # @return [Array<Hash>]
    #
    # The pkgs handled by this policy
    #
    # Hash keys are:
    # - :action => "Install"
    # - :update_autorun => false,
    # - :feu => false,
    # - :name => "rbgem-json-1.6.5-4.pkg",
    # - :id => 1073
    #
    attr_reader :packages
    alias pkgs packages

    # @return [Array<Hash>]
    #
    # The scripts run by this policy
    #
    # Hash keys are:
    # - :name => "chromegetter.sh",
    # - :parameter4 => "",
    # - :parameter5 => "",
    # - :parameter6 => "",
    # - :parameter7 => "",
    # - :parameter8 => "",
    # - :parameter9 => "",
    # - :parameter10 => "",
    # - :parameter11 => "",
    # - :id => 1428,
    # - :priority => "After"
    #
    attr_reader :scripts

    ###### user interaction
    # These are extracted from the :user_interaction hash
    # in the JSON output, which looks like this:
    #   :message_start => "",
    #   :allow_users_to_defer => false,
    #   :allow_deferral_until_utc => "",
    #   :message_finish => ""
    #
    # TODO: make individial getters/setters as for @files_processes

    # @return [Boolean] can the user defer the policy?
    attr_reader :user_may_defer

    # @return [Time] when is the user no longer allowed to defer?
    attr_reader :user_may_defer_until

    # @return [String] the message shown the user at policy start
    attr_reader :user_message_start

    # @return [String] the message shown the user at policy end
    attr_reader :user_message_finish

    # @return [Hash]
    #
    # Reboot options for the policy
    #
    # The hash keys are:
    # - :user_logged_in => "Do not restart",
    # - :minutes_until_reboot => 5,
    # - :message=> "This computer will restart in 5 minutes. yaddayadda.",
    # - :startup_disk => "Current Startup Disk",
    # - :specify_startup => "",
    # - :no_user_logged_in => "Do not restart"
    # - :file_vault_2_reboot => false
    #
    attr_reader :reboot_options

    ##### files & processes
    # a hash like this:
    # {:spotlight_search => "Spotlight This",
    #  :search_for_process => "SafariProcess",
    #  :search_by_path => "/this/is/a/path",
    #  :kill_process => true,
    #  :delete_file => true,
    #  :run_command => "/usr/local/pixar/sbin/force-fde-logout  --setup",
    #  :locate_file => "this-is-a-filename",
    #  :update_locate_database => true}
    #
    # NOTE, since these items are editable, they have custom getters/setters
    # so that the hash isn't directly changable without @need_to_update.
    # attr_reader :files_processes

    # @return [Array<Hash>]
    #
    # The dock items handled by this policy
    #
    # each item hash looks like: !{:name => "Mail", :id => 14, :action => "Add To Beginning"}
    attr_reader :dock_items

    # @return [Hash]
    #
    # Disk encryption options for this policy
    #
    # The hash looks like !{:disk_encryption_configuration_id => 3, :action => "apply"}
    attr_reader :disk_encryption

    # @return [Array<Hash>]
    #
    # The printers handled by this policy
    #
    # Each Hash looks like: !{:make_default => false, :name => "torlan", :id => 3, :action => "install"}
    attr_reader :printers

    #####################################
    # Public Instance Methods
    #####################################

    # @see APIObject#initialize
    #
    def initialize(args = {})
      super

      if @in_jss
        gen = @init_data[:general]
        @frequency = gen[:frequency]
        @target_drive = gen[:target_drive]
        @offline = gen[:offline]
        @enabled = gen[:enabled]
        @site = JSS::APIObject.get_name(gen[:site][:name])
        @override_default_settings = gen[:override_default_settings]
        @trigger = gen[:trigger]
        @trigger_events = {
          trigger_startup: gen[:trigger_startup],
          trigger_login: gen[:trigger_login],
          trigger_logout: gen[:trigger_logout],
          trigger_checkin: gen[:trigger_checkin],
          trigger_network_state_changed: gen[:trigger_network_state_changed],
          trigger_enrollment_complete: gen[:trigger_enrollment_complete],
          trigger_other: gen[:trigger_other]
        }

        dtl = gen[:date_time_limitations]

        @server_side_limitations = {
          activation: JSS.epoch_to_time(dtl[:activation_date_epoch]),
          expiration: JSS.epoch_to_time(dtl[:expiration_date_epoch])
        }

        @client_side_limitations = {
          no_execute_on: dtl[:no_execute_on], # NOTE- there's a bug in the JSON output, it's been reported to JAMF.
          no_execute_start: dtl[:no_execute_start], # String like "1:01 AM"
          no_execute_end: dtl[:no_execute_end], # String like "2:02 PM"
          network_requirements: gen[:network_requirements]
        }

        maint = @init_data[:maintenance]
        @verify_startup_disk = maint[:verify]
        @permissions_repair = maint[:permissions]
        @recon = maint[:recon]
        @fix_byhost = maint[:byhost]
        @reset_name = maint[:reset_name]
        @flush_system_cache = maint[:system_cache]
        @install_cached_pkgs = maint[:install_all_cached_packages]
        @flush_user_cache = maint[:user_cache]

        amaint = @init_data[:account_maintenance]
        @directory_bindings = amaint[:directory_bindings]
        @open_firmware_efi_password = amaint[:open_firmware_efi_password]
        @management_account = amaint[:management_account]
        @accounts = amaint[:accounts]

        @packages = @init_data[:package_configuration][:packages] ? @init_data[:package_configuration][:packages] : []

        @scripts = @init_data[:scripts]

        uint = @init_data[:user_interaction]
        @user_may_defer = uint[:allow_users_to_defer]
        @user_may_defer_until = JSS.parse_datetime uint[:allow_deferral_until_utc]
        @user_message_start =  uint[:message_start]
        @user_message_finish = uint[:message_finish]

        @reboot_options = @init_data[:reboot]

        @files_processes = @init_data[:files_processes]

        @dock_items = @init_data[:dock_items]

        @disk_encryption = @init_data[:disk_encryption]

        @printers = @init_data[:printers]

        # Not in jss yet
      end

      # set non-nil defaults
      @enabled ||= false
      @frequency ||= 'Once per computer'
      @target_drive ||= '/'
      @offline ||= false
      @override_default_settings ||= {}
      @scripts ||= []
      @server_side_limitations ||= {}
      @client_side_limitiations ||= {}
      @trigger_events ||= {}
      @directory_bindings ||= []
      @open_firmware_efi_password ||= {}
      @management_account ||= {}
      @accounts  ||= []
      @packages  ||= []
      @scripts ||= []
      @self_service ||= {}
      @dock_items ||= []
      @disk_encryption ||= {}
      @printers ||= []
      @files_processes ||= {}
      unless @reboot_options
        @reboot_options = {}
        @reboot_options[:user_logged_in] = 'Do not restart'
        @reboot_options[:no_user_logged_in] = 'Do not restart'
      end

      @scope ||= JSS::Scopable::Scope.new(:computers, all_computers: false)
    end # init

    ###### General

    # Change the enabled state of this item
    #
    # @param new_val[Boolean]  the new state.
    #
    # @return [void]
    #
    def enabled=(new_val)
      return if @enabled == new_val
      @enabled = JSS::Validate.boolean new_val
      @need_to_update = true
    end

    # Shortcut for enabled = true
    def enable
      self.enabled = true
    end

    # Shortcut for endabled = false
    def disable
      self.enabled = false
    end

    # Set a new frequency for this policy.
    #
    # @param freq[Symbol] the desired frequency, must be one of the keys of {FREQUENCIES}
    #
    # @return [void]
    #
    def frequency=(freq)
      raise JSS::InvalidDataError, "New frequency must be one of :#{FREQUENCIES.keys.join ', :'}" unless FREQUENCIES.key?(freq)
      @frequency = FREQUENCIES[freq]
      @need_to_update = true
    end

    # Set a new target drive for this policy.
    #
    # @param path_to_drive[String,Pathname] the full path to the target drive, must start with a '/'
    #
    # @return [void]
    #
    def target_drive=(path_to_drive)
      raise JSS::InvalidDataError, 'Path to target drive must be absolute' unless path_to_drive.to_s.start_with? '/'
      @target_drive = path_to_drive.to_s
      @need_to_update = true
    end

    # Set whether this policy is available offline.
    #
    # @param new_val[Boolean]
    #
    # @return [void]
    #
    def offline=(new_val)
      raise JSS::InvalidDataError, 'New value must be boolean true or false' unless JSS::TRUE_FALSE.include? new_val
      @offline = new_val
      @need_to_update = true
    end

    # Change a trigger event
    #
    # @param type[Symbol] the type of trigger, one of the keys of {TRIGGER_EVENTS}
    #
    # @param new_val[Boolean] whether the type of trigger is active or not.
    #
    # @return [void]
    #
    def set_trigger_event(type, new_val)
      raise JSS::InvalidDataError, "Trigger type must be one of #{TRIGGER_EVENTS.keys.join(', ')}" unless TRIGGER_EVENTS.key?(type)
      if type == :custom
        raise JSS::InvalidDataError, 'Custom triggers must be Strings' unless new_val.is_a? String
      else
        raise JSS::InvalidDataError, 'Non-custom triggers must be true or false' unless JSS::TRUE_FALSE.include? new_val
      end
      @trigger_events[TRIGGER_EVENTS[type]] = new_val
      @need_to_update = true
    end

    # Set Server Side Activation
    #
    # @param activation[Time] Activation date and time
    #
    # @return [void]
    #
    def server_side_activation=(activation)
      raise JSS::InvalidDataError, 'Activation must be a Time' unless activation.is_a? Time
      @server_side_limitations[:activation] = activation
      @need_to_update = true
    end

    # Set Server Side Expiration
    #
    # @param expiration[Time] Expiration date and time
    #
    # @return [void]
    #
    def server_side_expiration=(expiration)
      raise JSS::InvalidDataError, 'Expiration must be a Time' unless expiration.is_a? Time
      @server_side_limitations[:expiration] = expiration
      @need_to_update = true
    end

    # Maintenance tasks

    # see attr_reader :verify_startup_disk
    #
    def verify_startup_disk=(bool)
      return if @verify_startup_disk == bool
      @verify_startup_disk = JSS::Validate.boolean bool
      @need_to_update = true
    end

    # see attr_reader :permissions_repair
    #
    def permissions_repair=(bool)
      return if @permissions_repair == bool
      @permissions_repair = JSS::Validate.boolean bool
      @need_to_update = true
    end

    # see attr_reader :recon
    #
    def recon=(bool)
      return if @recon == bool
      @recon = JSS::Validate.boolean bool
      @need_to_update = true
    end
    alias update_inventory= recon=

    # see attr_reader :fix_byhost
    #
    def fix_byhost=(bool)
      return if @fix_byhost == bool
      @fix_byhost = JSS::Validate.boolean bool
      @need_to_update = true
    end

    # see attr_reader :reset_name
    #
    def reset_name=(bool)
      return if @reset_name == bool
      @reset_name = JSS::Validate.boolean bool
      @need_to_update = true
    end

    # see attr_reader :flush_system_cache
    #
    def flush_system_cache=(bool)
      return if @flush_system_cache == bool
      @flush_system_cache = JSS::Validate.boolean bool
      @need_to_update = true
    end # see attr_reader :recon

    # see attr_reader :install_cached_pkgs
    #
    def install_cached_pkgs=(bool)
      return if @install_cached_pkgs == bool
      @install_cached_pkgs = JSS::Validate.boolean bool
      @need_to_update = true
    end

    # see attr_reader :flush_user_cache
    #
    def flush_user_cache=(bool)
      return if @flush_user_cache == bool
      @flush_user_cache = JSS::Validate.boolean bool
      @need_to_update = true
    end

    # Reboot Options
    #######

    # What to do at reboot when No User Logged In
    #
    # @param no_user_option[String] Any one of the Strings from NO_USER_LOGGED_IN
    #
    # @return [void]
    #
    def no_user_logged_in=(no_user_option)
      raise JSS::InvalidDataError, "no_user_logged_in options: #{NO_USER_LOGGED_IN.join(', ')}" unless NO_USER_LOGGED_IN.include? no_user_option
      @reboot_options[:no_user_logged_in] = no_user_option
      @need_to_update = true
    end

    # What to do at reboot when there is a User Logged In
    #
    # @param logged_in_option[String] Any one of the Strings from USER_LOGGED_IN
    #
    # @return [void]
    #
    def user_logged_in=(logged_in_option)
      raise JSS::InvalidDataError, "user_logged_in options: #{USER_LOGGED_IN.join(', ')}" unless USER_LOGGED_IN.include? logged_in_option
      @reboot_options[:user_logged_in] = logged_in_option
      @need_to_update = true
    end

    # Set Reboot Message
    #
    # @param reboot_message[String] Text of Reboot Message
    #
    # @return [void] description of returned object
    #
    def reboot_message=(message)
      raise JSS::InvalidDataError, 'Reboot message must be a String' unless message.is_a? String
      @reboot_options[:message] = message
      @need_to_update = true
    end
    alias message= reboot_message=

    # Set User Start Message
    #
    # @param user_message[String] Text of User Message
    #
    # @return [void] description of returned object
    def user_message_start=(message)
      raise JSS::InvalidDataError, 'User message must be a String' unless message.is_a? String
      @user_message_start = message
      @need_to_update = true
    end

    # Set User Finish Message
    #
    # @param user_message[String] Text of User Message
    #
    # @return [void] description of returned object
    def user_message_end=(message)
      raise JSS::InvalidDataError, 'User message must be a String' unless message.is_a? String
      @user_message_finish = message
      @need_to_update = true
    end

    alias user_message_finish= user_message_end=

    # Set Startup Disk
    # Only Supports 'Specify Local Startup Disk' at the moment
    #
    # @param startup_disk_option[String]
    #
    # @return [void]
    #
    def startup_disk=(startup_disk_option)
      raise JSS::InvalidDataError, "#{startup_disk_option} is not a valid Startup Disk" unless startup_disk_option.is_a? String
      @reboot_options[:startup_disk] = 'Specify Local Startup Disk'
      self.specify_startup = startup_disk_option
      @need_to_update = true
    end

    # Specify Startup Volume
    # Only Supports "Specify Local Startup Disk"
    #
    # @param startup_volume[String] a Volume to reboot to
    #
    # @return [void]
    #
    def specify_startup=(startup_volume)
      raise JSS::InvalidDataError, "#{startup_volume} is not a valid Startup Disk" unless startup_volume.is_a? String
      @reboot_options[:specify_startup] = startup_volume
      @need_to_update = true
    end

    # Reboot Options
    # Do Not Reboot
    # Shortcut method to suppress Reboot Options
    #
    # @return [void]
    #
    def do_not_reboot
      @reboot_options[:user_logged_in] = 'Do not restart'
      @reboot_options[:no_user_logged_in] = 'Do not restart'
      @need_to_update = true
    end

    # Reboot Options
    # Minutes Until Reboot
    #
    # @param minutes[String] The number of minutes to delay prior to reboot
    #
    # @return [void]
    #
    def minutes_until_reboot=(minutes)
      raise JSS::InvalidDataError, 'Minutes until reboot must be an Integer' unless minutes.is_a? Integer
      @reboot_options[:minutes_until_reboot] = minutes
      @need_to_update = true
    end

    # Reboot Options
    # FileVault Authenticated Reboot
    #
    # @param fv_bool[Boolean] true or false
    #
    # @return [void]
    #
    def file_vault_2_reboot=(fv_bool)
      raise JSS::InvalidDataError, 'FileVault 2 Reboot must be a Boolean' unless fv_bool.jss_boolean?
      @reboot_options[:file_vault_2_reboot] = fv_bool
      @need_to_update = true
    end

    ###### Files & Processes

    # @return [String] The unix shell command to run on ths client.
    #
    def run_command
      @files_processes[:run_command]
    end
    alias command_to_run run_command

    # Set the unix shell command to be run on the client
    #
    # @param command[String] the unix shell command to be run on the client
    #
    # @return [void]
    #
    def run_command=(command)
      raise JSS::InvalidDataError, 'Command to run must be a String' unless command.is_a? String
      @files_processes[:run_command] = command
      @need_to_update = true
    end
    alias command_to_run= run_command=

    # @return [Boolean] Should we update the database used by the locate command?
    #
    def update_locate_database?
      @files_processes[:update_locate_database]
    end

    # Set whether or not to update the database used by the locate command.
    #
    # @param bool [Boolean] whether or not to update the database used by the locate command.
    #
    # @return [void]
    #
    def update_locate_database=(bool)
      @files_processes[:update_locate_database] = JSS::Validate.boolean bool
      @need_to_update = true
    end

    # @return [String] The process name to search for on the client
    #
    def search_for_process
      @files_processes[:search_for_process]
    end

    # @return [Boolean] Should the searched-for process be killed if found.
    #
    def kill_process?
      @files_processes[:kill_process]
    end

    # Set the process name to search for, and if it should be killed if found.
    #
    # Setter methods (which end with =) can't easily take
    # multiple arguments, so we instead name them "set_blah_blah"
    # rather than "blah_blah="
    #
    # @param process[String] the process name to search for
    #
    # @param kill[Boolean] should be process be killed if found
    #
    # @return [void]
    #
    def set_search_for_process(process, kill = false)
      @files_processes[:search_for_process] = process.to_s
      @files_processes[:kill_process] = kill ? true : false
      @need_to_update = true
    end

    # @return [Pathname] The path to search for
    #
    def search_by_path
      if @files_processes[:search_by_path].nil?
        return nil
      else
        Pathname.new @files_processes[:search_by_path]
      end
    end

    # @return [Boolean] Should the searched-for path be deleted if found?
    #
    def delete_file?
      @files_processes[:delete_file]
    end
    alias delete_path? delete_file?

    # Set the path to search for, a String or Pathname, and whether or not to delete it if found.
    #
    # Setter methods (which end with =) can't easily take
    # multiple arguments, so we instead name them "set_blah_blah"
    # rather than "blah_blah="
    #
    # @param path[String,Pathname] the path to search for
    #
    # @param delete[Boolean] should the path be deleted if found
    #
    # @return [void]
    #
    def set_search_by_path(path, delete = false)
      raise JSS::InvalidDataError, 'Path to search for must be a String or a Pathname' unless path.is_a?(String) || path.is_a?(Pathname)
      @files_processes[:search_by_path] = path.to_s
      @files_processes[:delete_file] = delete ? true : false
      @need_to_update = true
    end

    # @return [String] The term to search for using spotlight
    #
    def spotlight_search
      @files_processes[:spotlight_search]
    end

    # Set the term to seach for using spotlight
    #
    # @param term[String] the term to seach for using spotlight
    #
    # @return [void]
    #
    def spotlight_search=(term)
      raise JSS::InvalidDataError, 'Spotlight search term must be a String' unless term.is_a? String
      @files_processes[:spotlight_search] = term
      @need_to_update = true
    end

    # @return [String] The term to seach for using the locate command
    #
    def locate_file
      @files_processes[:locate_file]
    end

    # Set the term to seach for using the locate command
    #
    # @param term[String] the term to seach for using the locate command
    #
    # @return [void]
    #
    def locate_file=(term)
      raise JSS::InvalidDataError, 'Term to locate must be a String' unless term.is_a? String
      @files_processes[:locate_file] = term
      @need_to_update = true
    end

    ###### Client maintenance

    # Set the

    ###### Packages

    # @return [Array] the id's of the packages handled by the policy
    def package_ids
      @packages.map { |p| p[:id] }
    end

    # @return [Array] the names of the packages handled by the policy
    def package_names
      @packages.map { |p| p[:name] }
    end

    # Add a package to the list of pkgs handled by this policy.
    # If the pkg already exists in the policy, nil is returned and
    # no changes are made.
    #
    # @param [String,Integer] identifier the name or id of the package to add to this policy
    #
    # @param position [Symbol, Integer] where to add this pkg among the list of
    #   pkgs. Zero-based, :start and 0 are the same, as are :end and -1.
    #   Defaults to :end
    #
    # @param action [String] One of the values of PACKAGE_ACTIONS
    #
    # @param feu [Boolean]  Overrides the setting for the pkg itself Defaults to false
    #
    # @param fut [Boolean] Overrides the setting for the pkg itself Defaults to false
    #
    # @param update_autorun [Boolean] Defaults to false
    #
    # @return [Array, nil]  the new @packages array, nil if pkg was already in the policy
    #
    def add_package(identifier, **opts)
      id = validate_package_opts(identifier, opts)

      return nil if @packages.map { |p| p[:id] }.include? id

      name = JSS::Package.map_all_ids_to(:name, api: @api)[id]

      pkg_data = {
        id: id,
        name: name,
        action: PACKAGE_ACTIONS[opts[:action]],
        feu: opts[:feu],
        fut: opts[:feu],
        update_autorun: opts[:update_autorun]
      }

      @packages.insert opts[:position], pkg_data

      @need_to_update = true
      @packages
    end

    # Remove a package from this policy by name or id
    #
    # @param identifier [String,Integer] the name or id of the package to remove
    #
    # @return [Array, nil] the new packages array or nil if no change
    #
    def remove_package(identifier)
      removed = @packages.delete_if { |p| p[:id] == identifier || p[:name] == identifier }
      @need_to_update = true if removed
      removed
    end

    ###### Scripts

    # @return [Array] the id's of the scripts handled by the policy
    def script_ids
      @scripts.map { |p| p[:id] }
    end

    # @return [Array] the names of the scripts handled by the policy
    def script_names
      @scripts.map { |p| p[:name] }
    end

    # Add a script to the list of SCRIPT_PRIORITIESipts run by this policy.
    # If the script already exists in the policy, nil is returned and
    # no changes are made.
    #
    # @param [String,Integer] identifier the name or id of the script to add to this policy
    #
    # @param [Hash] opts the options for this script
    #
    # @option [Symbol, Integer] position: where to add this script among the list of
    #   scripts. Zero-based, :start and 0 are the same, as are :end and -1. Defaults to :end
    #
    # @option [Symbol] priority: either :before or :after
    #
    # @option [String] parameter4: the value of the 4th parameter passed to the script. this
    #   overrides the same parameter in the script object itself.
    #
    # @option [String] parameter5: the value of the 5th parameter passed to the script. this
    #   overrides the same parameter in the script object itself.
    #
    # @option [String] parameter6: the value of the 6th parameter passed to the script. this
    #   overrides the same parameter in the script object itself.
    #
    # @option [String] parameter7: the value of the 7th parameter passed to the script. this
    #   overrides the same parameter in the script object itself.
    #
    # @option [String] parameter8: the value of the 8th parameter passed to the script. this
    #   overrides the same parameter in the script object itself.
    #
    # @option [String] parameter9: the value of the 9th parameter passed to the script. this
    #   overrides the same parameter in the script object itself.
    #
    # @option [String] parameter10: the value of the 10th parameter passed to the script. this
    #   overrides the same parameter in the script object itself.
    #
    # @option [String] parameter11: the value of the 11th parameter passed to the script. this
    #   overrides the same parameter in the script object itself.
    #
    # @return [Array, nil]  the new @scripts array, nil if script was already in the policy
    #
    def add_script(identifier, **opts)
      id = validate_script_opts(identifier, opts)

      return nil if @scripts.map { |s| s[:id] }.include? id

      name = JSS::Script.map_all_ids_to(:name, api: @api)[id]

      script_data = {
        id: id,
        name: name,
        priority: SCRIPT_PRIORITIES[opts[:priority]],
        parameter4: opts[:parameter4],
        parameter5: opts[:parameter5],
        parameter6: opts[:parameter6],
        parameter7: opts[:parameter7],
        parameter8: opts[:parameter8],
        parameter9: opts[:parameter9],
        parameter10: opts[:parameter10],
        parameter11: opts[:parameter11]
      }

      @scripts.insert opts[:position], script_data

      @need_to_update = true
      @scripts
    end

    # Remove a script from this policy by name or id
    #
    # @param identifier [String,Integer] the name or id of the script to remove
    #
    # @return [Array, nil] the new scripts array or nil if no change
    #
    def remove_script(identifier)
      removed = @scripts.delete_if { |s| s[:id] == identifier || s[:name] == identifier }
      @need_to_update = true if removed
      removed
    end

    ###### Directory Bindings

    # @return [Array] the id's of the directory_bindings handled by the policy
    def directory_binding_ids
      @directory_bindings.map { |p| p[:id] }
    end

    # @return [Array] the names of the directory_bindings handled by the policy
    def directory_binding_names
      @directory_bindings.map { |p| p[:name] }
    end

    ###### Dock items

    # @return [Array] the id's of the dock_items handled by the policy
    def dock_item_ids
      @dock_items.map { |p| p[:id] }
    end

    # @return [Array] the names of the dock_items handled by the policy
    def dock_item_names
      @dock_items.map { |p| p[:name] }
    end

    # Add a dock item to the policy
    def add_dock_item(identifier, action)
      id = JSS::DockItem.valid_id identifier, api: @api

      raise JSS::NoSuchItemError, "No Dock Item matches '#{identifier}'" unless id

      raise JSS::InvalidDataError, "Action must be one of: :#{DOCK_ITEM_ACTIONS.keys.join ', :'}" unless DOCK_ITEM_ACTIONS.include? action

      return nil if @dock_items.map { |d| d[:id] }.include? id

      name = JSS::DockItem.map_all_ids_to(:name, api: @api)[id]

      @dock_items << {id: id, name: name, action: DOCK_ITEM_ACTIONS[action]}
      
      @need_to_update = true
      @dock_items
    end

    # Remove a dock item from the policy
    def remove_dock_item(identifier)
      # TODO: Add validation against JSS::DockItem
      removed = @dock_items.delete_if { |d| d[:id] == identifier || d[:name] == identifier }
      @need_to_update = true if removed
      removed
    end

    # @return [Array] the id's of the printers handled by the policy
    def printer_ids
        begin
            @printers.map { |p| p[:id] }
            rescue TypeError
            return []
        end
    end
    
    # @return [Array] the names of the printers handled by the policy
    def printer_names
        begin
            @printers.map { |p| p[:name] }
            rescue TypeError
            return []
        end
    end

    # Interact with management account settings
    #
    # @param action [Key] one of the MGMT_ACCOUNT_ACTIONS keys
    # 
    # @return The current specified management settings.
    #
    # Reference: https://developer.jamf.com/documentation#resources-with-passwords
    #
    def set_management_account(action, **opts)
      # TODO: Add proper error handling
      raise JSS::InvalidDataError, "Action must be one of: :#{MGMT_ACCOUNT_ACTIONS.keys.join ', :'}" unless MGMT_ACCOUNT_ACTIONS.include? action

      management_data = {}

      if action == :change_pw || action == :reset_pw
        raise JSS::MissingDataError, ":password must be provided when changing management account password" if opts[:password].nil?

        management_data = {
          action: MGMT_ACCOUNT_ACTIONS[action],
          managed_password: opts[:password]
        }
      elsif action == :reset_random || action == :generate_pw
        raise JSS::MissingDataError, ":password_length must be provided when setting a random password" if opts[:password_length].nil?
        raise JSS::InvalidDataError, ":password_length must be an Integer" unless opts[:password_length].is_a? Integer

        management_data = {
          action: MGMT_ACCOUNT_ACTIONS[action],
          managed_password_length: opts[:password_length]
        }
      else
        management_data = {
          action: MGMT_ACCOUNT_ACTIONS[action]
        }
      end

      @management_account = management_data

      @need_to_update = true

      @management_account

    end

    # Check if management password matches provided password
    #
    # @param password[String] the password that is SHA256'ed to compare to the one from the API.
    #
    # @return [Boolean] The result of the comparison of the management password and provided text.
    #
    def verify_management_password(password)
      raise JSS::InvalidDataError, "Management password must be a string." unless password.is_a? String

      raise JSS::UnsupportedError, "'#{@management_account[:action].to_s}' does not support management passwords." unless @management_account[:action] == MGMT_ACCOUNT_ACTIONS[:change_pw] || @management_account[:action] == MGMT_ACCOUNT_ACTIONS[:reset_pw]

      return Digest::SHA256.hexdigest(password).to_s == @management_account[:managed_password_sha256].to_s
    end

    ###### Actions

    # Try to execute this policy on this machine.
    #
    # @param show_output[Boolean] should the stdout and stderr of the
    #  'jamf policy' command be sent to stdout in realtime?
    #
    # @return [Boolean, nil] The success of the 'jamf policy' command, or nil
    #   if the policy couldn't be executed (out of scope, policy disabled, etc)
    #
    def run(show_output = false)
      return nil unless enabled?
      output = JSS::Client.run_jamf('policy', "-id #{id}", show_output)
      return nil if output.include? 'No policies were found for the ID'
      $CHILD_STATUS.exitstatus.zero? ? true : false
    end
    alias execute run

    # Flush all policy logs for this policy older than
    # some number of days, weeks, months or years.
    #
    # With no parameters, flushes all logs
    #
    # NOTE: Currently the API doesn't have a way to
    # flush only failed policies.
    #
    # @param older_than[Integer] 0, 1, 2, 3, or 6
    #
    # @param period[Symbol] :days, :weeks, :months, or :years
    #
    # @return [void]
    #
    def flush_logs(older_than: 0, period: :days)
      raise JSS::NoSuchItemError, "Policy doesn't exist in the JSS. Use #create first." unless @in_jss

      unless LOG_FLUSH_INTERVAL_INTEGERS.key?(older_than)
        raise JSS::InvalidDataError, "older_than must be one of these integers: #{LOG_FLUSH_INTERVAL_INTEGERS.keys.join ', '}"
      end

      unless LOG_FLUSH_INTERVAL_PERIODS.key?(period)
        raise JSS::InvalidDataError, "period must be one of these symbols: :#{LOG_FLUSH_INTERVAL_PERIODS.keys.join ', :'}"
      end

      interval = "#{LOG_FLUSH_INTERVAL_INTEGERS[older_than]}+#{LOG_FLUSH_INTERVAL_PERIODS[period]}"

      @api.delete_rsrc "#{LOG_FLUSH_RSRC}/policy/id/#{@id}/interval/#{interval}"
    end

    # Private Instance Methods
    #####################################

    private

    # raise an error if a package being added isn't valid
    #
    # @see #add_package
    #
    # @return [Integer, nil] the valid id for the package
    #
    def validate_package_opts(identifier, opts)
      opts[:position] ||= -1
      opts[:action] ||= :install
      opts[:feu] ||= false
      opts[:fut] ||= false
      opts[:update_autorun] ||= false

      opts[:position] =
        case opts[:position]
        when :start then 0
        when :end then -1
        else JSS::Validate.integer(opts[:position])
        end

      # if the given position is past the end, set it to -1 (the end)
      opts[:position] = -1 if opts[:position] > @packages.size

      id = JSS::Package.valid_id identifier, api: @api

      raise JSS::NoSuchItemError, "No package matches '#{identifier}'" unless id

      raise JSS::InvalidDataError, "action must be one of: :#{PACKAGE_ACTIONS.keys.join ', :'}" unless \
        PACKAGE_ACTIONS.include? opts[:action]

      opts[:feu] = JSS::Validate.boolean opts[:feu]
      opts[:fut] = JSS::Validate.boolean opts[:fut]
      opts[:update_autorun] = JSS::Validate.boolean opts[:update_autorun]
      id
    end

    # raise an error if a script being added isn't valid
    #
    # @see #add_script
    #
    # @return [Integer, nil] the valid id for the package
    #
    def validate_script_opts(identifier, opts)
      opts[:position] ||= -1
      opts[:priority] ||= :after

      raise JSS::InvalidDataError, "priority must be one of: :#{SCRIPT_PRIORITIES.keys.join ', :'}" unless \
        SCRIPT_PRIORITIES.include? opts[:priority]

      opts[:position] =
        case opts[:position]
        when :start then 0
        when :end then -1
        else JSS::Validate.integer(opts[:position])
        end

      # if the given position is past the end, set it to -1 (the end)
      opts[:position] = -1 if opts[:position] > @packages.size

      id = JSS::Script.valid_id identifier, api: @api
      raise JSS::NoSuchItemError, "No script matches '#{identifier}'" unless id
      id
    end

    def rest_xml
      doc = REXML::Document.new APIConnection::XML_HEADER
      obj = doc.add_element RSRC_OBJECT_KEY.to_s

      general = obj.add_element 'general'
      general.add_element('name').text = @name
      general.add_element('enabled').text = @enabled
      general.add_element('frequency').text = @frequency
      general.add_element('target_drive').text = @target_drive
      general.add_element('offline').text = @offline

      add_category_to_xml(doc)

      JSS.hash_to_rexml_array(@trigger_events).each { |t| general << t }

      date_time_limitations = general.add_element 'date_time_limitations'
      exp = @server_side_limitations[:expiration]
      date_time_limitations.add_element('expiration_date_epoch').text = exp.to_jss_epoch if exp
      activation = @server_side_limitations[:activation]
      date_time_limitations.add_element('activation_date_epoch').text = activation.to_jss_epoch if activation

      obj << @scope.scope_xml

      reboot = obj.add_element 'reboot'
      JSS.hash_to_rexml_array(@reboot_options).each { |elem| reboot << elem }

      maint = obj.add_element 'maintenance'
      maint.add_element('recon').text = @recon.to_s
      maint.add_element('reset_name').text = @reset_name.to_s
      maint.add_element('install_all_cached_packages').text = @install_cached_pkgs.to_s
      maint.add_element('permissions').text = @permissions_repair.to_s
      maint.add_element('byhost').text = @fix_byhost.to_s
      maint.add_element('system_cache').text = @flush_system_cache.to_s
      maint.add_element('user_cache').text = @user_cache.to_s
      maint.add_element('verify').text = @verify_startup_disk.to_s

<<<<<<< HEAD
      acct_maint = obj.add_element 'account_maintenance'

      mgmt_acct = acct_maint.add_element 'management_account'
      JSS.hash_to_rexml_array(@management_account).each { |x| mgmt_acct << x }
      
=======
      user_interaction = obj.add_element 'user_interaction'
      user_interaction.add_element('message_start').text = @user_message_start.to_s
      user_interaction.add_element('message_finish').text = @user_message_finish.to_s

>>>>>>> 41efe6b0
      files_processes = obj.add_element 'files_processes'
      JSS.hash_to_rexml_array(@files_processes).each { |f| files_processes << f }

      pkg_conf = obj.add_element 'package_configuration'
      pkgs = pkg_conf.add_element 'packages'
      @packages.each do |p|
        pkg = pkgs.add_element 'package'
        pdeets = JSS.hash_to_rexml_array p
        pdeets.each { |d| pkg << d }
      end

      scripts = obj.add_element 'scripts'
      @scripts.each do |s|
        script = scripts.add_element 'script'
        sdeets = JSS.hash_to_rexml_array s
        sdeets.each { |d| script << d }
      end

      dock_items = obj.add_element 'dock_items'
      @dock_items.each do |d|
        dock_item = dock_items.add_element 'dock_item'
        ddeets = JSS.hash_to_rexml_array d
        ddeets.each { |de| dock_item << de }
      end

      add_self_service_xml doc
      add_site_to_xml doc

      doc.to_s
    end

  end # class policy

end # module<|MERGE_RESOLUTION|>--- conflicted
+++ resolved
@@ -1584,18 +1584,15 @@
       maint.add_element('user_cache').text = @user_cache.to_s
       maint.add_element('verify').text = @verify_startup_disk.to_s
 
-<<<<<<< HEAD
       acct_maint = obj.add_element 'account_maintenance'
 
       mgmt_acct = acct_maint.add_element 'management_account'
       JSS.hash_to_rexml_array(@management_account).each { |x| mgmt_acct << x }
       
-=======
       user_interaction = obj.add_element 'user_interaction'
       user_interaction.add_element('message_start').text = @user_message_start.to_s
       user_interaction.add_element('message_finish').text = @user_message_finish.to_s
-
->>>>>>> 41efe6b0
+      
       files_processes = obj.add_element 'files_processes'
       JSS.hash_to_rexml_array(@files_processes).each { |f| files_processes << f }
 
