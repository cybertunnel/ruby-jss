# Copyright 2019 Pixar
#
#    Licensed under the Apache License, Version 2.0 (the "Apache License")
#    with the following modification; you may not use this file except in
#    compliance with the Apache License and the following modification to it:
#    Section 6. Trademarks. is deleted and replaced with:
#
#    6. Trademarks. This License does not grant permission to use the trade
#       names, trademarks, service marks, or product names of the Licensor
#       and its affiliates, except as required to comply with Section 4(c) of
#       the License and to reproduce the content of the NOTICE file.
#
#    You may obtain a copy of the Apache License at
#
#        http://www.apache.org/licenses/LICENSE-2.0
#
#    Unless required by applicable law or agreed to in writing, software
#    distributed under the Apache License with the above modification is
#    distributed on an "AS IS" BASIS, WITHOUT WARRANTIES OR CONDITIONS OF ANY
#    KIND, either express or implied. See the Apache License for the specific
#    language governing permissions and limitations under the Apache License.
#
#

module JSS

  # A collection of methods for validating values. Mostly for
  # ensuring the validity of data being set as attributes of APIObject
  # subclass instances.
  #
  # Some of these methods can take multiple input types, such as a String
  # or an Array.  All of them will either raise an exception
  # if the value isn't valid, or will return a standardized form of the input
  # (e.g. an Array, even if given a String)
  #
  module Validate

    # The regular expression that matches a valid MAC address.
    MAC_ADDR_RE = /^[a-f0-9]{2}(:[a-f0-9]{2}){5}$/i

    # Validate the format and content of a MAC address
    #
    # @param val[String] The value to validate
    #
    # @param msg[String] A custom error message when the value is invalid
    #
    # @return [String] The valid value
    #
    def self.mac_address(val, msg = nil)
      msg ||= "Not a valid MAC address: '#{val}'"
      raise JSS::InvalidDataError, msg unless val =~ MAC_ADDR_RE

      val
    end

    # Segments of a valid IPv4 address are integers in this range.
    IP_SEGMENT_RANGE = 0..255

    # Validate the format and content of an IPv4 address
    #
    # @param val[String] The value to validate
    #
    # @param msg[String] A custom error message when the value is invalid
    #
    # @return [String] The valid value
    #
    def self.ip_address(val, msg = nil)
      msg ||= "Not a valid IPv4 address: '#{val}'"
      ok = true
      parts = val.strip.split '.'
      ok = false unless parts.size == 4
      parts.each { |p| ok = false unless p.jss_integer? && IP_SEGMENT_RANGE.include?(p.to_i) }
      raise JSS::InvalidDataError, msg unless ok

      val
    end

    # Validate that a value doesn't already exist for a given identifier of a
    # given class
    #
    # e.g. when klass = JSS::Computer, identifier = :name, and val = 'foo'
    # will raise an error when a computer named 'foo' exists
    #
    # Otherwise returns val.
    #
    # @param klass[JSS::APIObject] A subclass of JSS::APIObject, e.g. JSS::Computer
    #
    # @param identifier[Symbol] One of the keys of an Item of the class's #all Array
    #
    # @param val[Object] The value to check for uniqueness
    #
    # @param msg[String] A custom error message when the value is invalid
    #
    # @param api[JSS::APIConnection] The api connection to use for validation
    #
    # @return [Object] the validated unique value
    #
    def self.doesnt_already_exist(klass, identifier, val, msg = nil, api: JSS.api)
      msg ||= "A #{klass} already exists with #{identifier} '#{val}'"
      return val unless klass.all(:refresh, api: api).map { |i| i[identifier] }.include? val

<<<<<<< HEAD
      key = klass.real_lookup_key identifier

      # use map_all_ids_to cuz it works with any identifer, even non-existing
      existing_values = klass.map_all_ids_to( key, api: api).values
      matches = existing_values.select { |existing_val| existing_val.casecmp? val }
      return val if matches.empty?

=======
>>>>>>> eb4fef3e
      raise JSS::AlreadyExistsError, msg
    end

    # Confirm that the given value is a boolean value, accepting
    # strings and symbols and returning real booleans as needed
    # Accepts: true, false, 'true', 'false', :true, :false, 'yes', 'no', :yes,
    # or :no (all Strings and Symbols are case insensitive)
    #
    # TODO: use this throughout ruby-jss
    #
    # @param bool [Boolean,String,Symbol] The value to validate
    #
    # @param msg[String] A custom error message when the value is invalid
    #
    # @return [Boolean] the valid boolean
    #
    def self.boolean(bool, msg = nil)
      msg ||= 'Value must be boolean true or false'
      return bool if JSS::TRUE_FALSE.include? bool
      return true if bool.to_s =~ /^(true|yes)$/i
      return false if bool.to_s =~ /^(false|no)$/i

      raise JSS::InvalidDataError, msg
    end

    # Confirm that a value is an integer or a string representation of an
    # integer. Return the integer, or raise an error
    #
    # TODO: use this throughout ruby-jss
    #
    # @param val[Object] the value to validate
    #
    # @param msg[String] A custom error message when the value is invalid
    #
    # @return [void]
    #
    def self.integer(val, msg = nil)
      msg ||= 'Value must be an integer'
      val = val.to_i if val.is_a?(String) && val.jss_integer?
      raise JSS::InvalidDataError, msg unless val.is_a? Integer

      val
    end

    # validate that the given value is a non-empty string
    #
    # @param val [Object] the thing to validate
    #
    # @param msg[String] A custom error message when the value is invalid
    #
    # @return [String] the valid non-empty string
    #
    def self.non_empty_string(val, msg = nil)
      msg ||= 'value must be a non-empty String'
      raise JSS::InvalidDataError, msg unless val.is_a?(String) && !val.empty?

      val
    end

    UUID_RE = /^[0-9a-f]{8}-[0-9a-f]{4}-[0-9a-f]{4}-[0-9a-f]{4}-[0-9a-f]{12}$/i.freeze

    # validate that the given value is a valid uuid string
    #
    # @param val [Object] the thing to validate
    #
    # @param msg[String] A custom error message when the value is invalid
    #
    # @return [String] the valid uuid string
    #
    def self.uuid(val, msg = nil)
      msg ||= 'value must be valid uuid'
      raise JSS::InvalidDataError, msg unless val.is_a?(String) && val =~ UUID_RE

      val
    end

    # validate that the given value is an integer in the JSS::IBeacon::MAJOR_MINOR_RANGE
    #
    # @param val [Object] the thing to validate
    #
    # @param msg[String] A custom error message when the value is invalid
    #
    # @return [String] the valid integer
    #
    def self.ibeacon_major_minor(val, msg = nil)
      msg ||= "value must be an integer in the range #{JSS::IBeacon::MAJOR_MINOR_RANGE}"
      val = val.to_i if val.is_a?(String) && val.jss_integer?
      ok = val.is_a? Integer
      ok = JSS::IBeacon::MAJOR_MINOR_RANGE.include? val if ok
      raise JSS::InvalidDataError, msg unless ok

      val
    end

  end # module validate

end # module JSS<|MERGE_RESOLUTION|>--- conflicted
+++ resolved
@@ -99,7 +99,6 @@
       msg ||= "A #{klass} already exists with #{identifier} '#{val}'"
       return val unless klass.all(:refresh, api: api).map { |i| i[identifier] }.include? val
 
-<<<<<<< HEAD
       key = klass.real_lookup_key identifier
 
       # use map_all_ids_to cuz it works with any identifer, even non-existing
@@ -107,8 +106,6 @@
       matches = existing_values.select { |existing_val| existing_val.casecmp? val }
       return val if matches.empty?
 
-=======
->>>>>>> eb4fef3e
       raise JSS::AlreadyExistsError, msg
     end
 
